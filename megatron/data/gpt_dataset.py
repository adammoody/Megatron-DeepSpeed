--- conflicted
+++ resolved
@@ -8,14 +8,9 @@
 
 import numpy as np
 import torch
-<<<<<<< HEAD
 from deepspeed.accelerator import get_accelerator
-from megatron import mpu, is_rank_0, print_rank_0, get_args
-=======
-
-from megatron import print_rank_0
+from megatron import print_rank_0, is_rank_0, get_args
 from megatron.core import mpu
->>>>>>> 3316e811
 from megatron.data.blendable_dataset import BlendableDataset
 from megatron.data.dataset_utils import get_datasets_weights_and_num_samples
 from megatron.data.dataset_utils import get_train_valid_test_split_
@@ -306,18 +301,14 @@
                 self.doc_idx[doc_index_l],
                 length=offset_l + 1))
             sample = np.concatenate(sample_list)
-<<<<<<< HEAD
         if args.return_data_index:
-            return {'text': np.array(sample, dtype=np.int64), 'index': np.array([orig_idx], dtype=np.int64)}
-        return {'text': np.array(sample, dtype=np.int64)}
-=======
-
-        if self.return_doc_ids: # for retro preprocessing
+            return {'text': np.array(sample, dtype=np.int64),
+                    'index': np.array([orig_idx], dtype=np.int64)}
+        elif self.return_doc_ids: # for retro preprocessing
             return {'text': np.array(sample, dtype=np.int64),
                     'doc_ids': np.array(doc_ids, dtype=np.int64)}
         else:
             return {'text': np.array(sample, dtype=np.int64)}
->>>>>>> 3316e811
 
 
 def _build_index_mappings(name, data_prefix, documents, sizes,
@@ -334,29 +325,18 @@
     # Number of tokens in each epoch and number of required epochs.
     tokens_per_epoch = _num_tokens(documents, sizes)
     num_epochs = _num_epochs(tokens_per_epoch, seq_length, num_samples)
+    if args.train_data_exact_num_epochs is not None and name == 'train':
+        num_epochs = args.train_data_exact_num_epochs
 
     # rng state
     np_rng = np.random.RandomState(seed=seed)
 
     # Filename of the index mappings.
-<<<<<<< HEAD
-    _filename = data_prefix
-    _filename += '_{}_indexmap'.format(name)
-    if args.train_data_exact_num_epochs is not None and name == 'train':
-        num_epochs = args.train_data_exact_num_epochs
-        _filename += '_exact{}ep'.format(num_epochs)
-    else:
-        _filename += '_{}ns'.format(num_samples)
-    _filename += '_{}sl'.format(seq_length)
-    _filename += '_{}s'.format(seed)
-    doc_idx_filename = _filename + '_doc_idx.npy'
-    sample_idx_filename = _filename + '_sample_idx.npy'
-    shuffle_idx_filename = _filename + '_shuffle_idx.npy'
-=======
     desc = "GPT Dataset\n\n"
     desc += f"Data prefix {data_prefix}\n"
     desc += f"Dataset name {name}\n"
     desc += f"Number of samples {num_samples}\n"
+    desc += f"Number of epochs {num_epochs}\n"
     desc += f"Sequence length {seq_length}\n"
     desc += f"Random seed {seed}\n"
     desc += f"Split {splits_string}\n"
@@ -365,6 +345,17 @@
     doc_idx_filename = desc_hash + '_doc_idx.npy'
     sample_idx_filename = desc_hash + '_sample_idx.npy'
     shuffle_idx_filename = desc_hash + '_shuffle_idx.npy'
+
+    if name == 'train':
+        # force to use certain index files
+        if args.train_desc_path is not None:
+            desc_filename = args.train_desc_path
+        if args.train_doc_idx_path is not None:
+            doc_idx_filename = args.train_doc_idx_path
+        if args.train_sample_idx_path is not None:
+            sample_idx_filename = args.train_sample_idx_path
+        if args.train_shuffle_idx_path is not None:
+            shuffle_idx_filename = args.train_shuffle_idx_path
 
     # Look for cache in main data dir first to avoid unnecessary
     # duplication, then look in data-cache-path if specified,
@@ -389,31 +380,11 @@
             break
     data_cache_dir = os.path.dirname(idx_path['desc'])
     data_cache_success = True
->>>>>>> 3316e811
-
-    if name == 'train':
-        # force to use certain index files
-        if args.train_doc_idx_path is not None:
-            doc_idx_filename = args.train_doc_idx_path
-        if args.train_sample_idx_path is not None:
-            sample_idx_filename = args.train_sample_idx_path
-        if args.train_shuffle_idx_path is not None:
-            shuffle_idx_filename = args.train_shuffle_idx_path
 
     # Build the indexed mapping if not exist.
-<<<<<<< HEAD
-    if is_rank_0():
-        if (not os.path.isfile(doc_idx_filename)) or \
-           (not os.path.isfile(sample_idx_filename)) or \
-           (not os.path.isfile(shuffle_idx_filename)):
-
-            print_rank_0(' > WARNING: could not find index map files, building '
-                         'the indices on rank 0 ...')
-=======
-    if build_indices and torch.distributed.get_rank() == 0:
+    if build_indices and is_rank_0():
         print_rank_0(' > WARNING: could not find index map files, building '
                      'the indices on rank 0 ...')
->>>>>>> 3316e811
 
         # For the last epoch, decide whether include the entire epoch
         # in the global shuffle or not.
@@ -493,13 +464,6 @@
             np.save(idx_path['shuffle'], shuffle_idx, allow_pickle=True)
             print_rank_0(' > elasped time to build and save shuffle-idx mapping'
                          ' (seconds): {:4f}'.format(time.time() - start_time))
-<<<<<<< HEAD
-
-    # This should be a barrier but nccl barrier assumes
-    # device_index=rank which is not the case for model
-    # parallel case
-    counts = get_accelerator().LongTensor([1])
-=======
         except OSError:
             print(f'There was an error trying to create the data cache directory ({data_cache_dir})')
             print('or a file in it. This defaults to a directory "index-cache" within the directory')
@@ -508,8 +472,7 @@
             print('write access to.')
             data_cache_success = False
 
-    counts = torch.cuda.LongTensor([data_cache_success])
->>>>>>> 3316e811
+    counts = get_accelerator().LongTensor([data_cache_success])
     torch.distributed.all_reduce(counts, group=mpu.get_data_parallel_group())
     torch.distributed.all_reduce(counts, group=mpu.get_pipeline_model_parallel_group())
     if counts[0].item() != (
